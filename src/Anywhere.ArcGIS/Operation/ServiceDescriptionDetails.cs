--- conflicted
+++ resolved
@@ -1,4 +1,3 @@
-<<<<<<< HEAD
 ﻿namespace Anywhere.ArcGIS.Operation
 {
     using Common;
@@ -79,6 +78,12 @@
 
         [DataMember(Name = "spatialReference")]
         public SpatialReference SpatialReference { get; set; }
+        
+        [DataMember(Name = "singleFusedMapCache")]
+        public bool? SingleFusedMapCache { get; set; }
+
+        [DataMember(Name = "tileInfo")]
+        public TileInfo TileInfo { get; set; }
 
         [DataMember(Name = "initialExtent")]
         public Extent InitialExtent { get; set; }
@@ -189,244 +194,45 @@
         [DataMember(Name = "name")]
         public string Name { get; set; }
     }
-}
-=======
-﻿namespace Anywhere.ArcGIS.Operation
-{
-    using Common;
-    using System;
-    using System.Collections.Generic;
-    using System.Linq;
-    using System.Runtime.Serialization;
-
-    /// <summary>
-    /// Request for the details of an ArcGIS Server service
-    /// </summary>
-    [DataContract]
-    public class ServiceDescriptionDetails : ArcGISServerOperation
-    {
-        /// <summary>
-        /// Request for the details of an ArcGIS Server service
-        /// </summary>
-        /// <param name="serviceDescription">A <see cref="ServiceDescription"/> from a previous call to DescribeSite</param>
-        public ServiceDescriptionDetails(ServiceDescription serviceDescription, Action beforeRequest = null, Action afterRequest = null)
-            : base(serviceDescription.ArcGISServerEndpoint, beforeRequest, afterRequest)
-        {
-            if (serviceDescription == null)
-            {
-                throw new ArgumentNullException(nameof(serviceDescription));
-            }
-        }
-
-        /// <summary>
-        /// Request for the details of an ArcGIS Server service
-        /// </summary>
-        /// <param name="serviceEndpoint"></param>
-        public ServiceDescriptionDetails(IEndpoint serviceEndpoint, Action beforeRequest = null, Action afterRequest = null)
-            : base(serviceEndpoint, beforeRequest, afterRequest)
-        { }
-    }
-
-    /// <summary>
-    /// Common base for service details response across different service types (MapServer, FeatureServer etc.)
-    /// </summary>
-    [DataContract]
-    public class ServiceDescriptionDetailsResponse : PortalResponse
-    {
-        [DataMember(Name = "currentVersion")]
-        public double CurrentVersion { get; set; }
-
-        [DataMember(Name = "serviceDescription")]
-        public string ServiceDescription { get; set; }
-
-        [DataMember(Name = "supportedQueryFormats")]
-        public string SupportedQueryFormatsValue { get; set; }
-
-        [IgnoreDataMember]
-        public List<string> SupportedQueryFormats { get { return string.IsNullOrWhiteSpace(SupportedQueryFormatsValue) ? null : SupportedQueryFormatsValue.Split(',').ToList(); } }
-
-        [DataMember(Name = "minScale")]
-        public double? MinimumScale { get; set; }
-
-        [DataMember(Name = "maxScale")]
-        public double? MaximumScale { get; set; }
-
-        [DataMember(Name = "maxRecordCount")]
-        public int? MaximumRecordCount { get; set; }
-
-        [DataMember(Name = "capabilities")]
-        public string CapabilitiesValue { get; set; }
-
-        [IgnoreDataMember]
-        public List<string> Capabilities { get { return string.IsNullOrWhiteSpace(CapabilitiesValue) ? null : CapabilitiesValue.Split(',').ToList(); } }
-
-        [DataMember(Name = "name")]
-        public string Name { get; set; }
-
-        [DataMember(Name = "description")]
-        public string Description { get; set; }
-
-        [DataMember(Name = "copyrightText")]
-        public string CopyrightText { get; set; }
+    
+    [DataContract]
+    public class TileInfo
+    {
+        [DataMember(Name = "rows")]
+        public int Rows { get; set; }
+
+        [DataMember(Name = "cols")]
+        public int Cols { get; set; }
+
+        [DataMember(Name = "dpi")]
+        public int Dpi { get; set; }
+
+        [DataMember(Name = "format")]
+        public string Format { get; set; }
+
+        [DataMember(Name = "compressionQuality")]
+        public int CompressionQuality { get; set; }
+
+        [DataMember(Name = "origin")]
+        public Point Origin { get; set; }
 
         [DataMember(Name = "spatialReference")]
         public SpatialReference SpatialReference { get; set; }
 
-        [DataMember(Name = "singleFusedMapCache")]
-        public bool? SingleFusedMapCache { get; set; }
-
-        [DataMember(Name = "tileInfo")]
-        public TileInfo TileInfo { get; set; }
-
-		[DataMember(Name = "initialExtent")]
-        public Extent InitialExtent { get; set; }
-
-        [DataMember(Name = "fullExtent")]
-        public Extent FullExtent { get; set; }
-
-        [DataMember(Name = "timeInfo")]
-        public TimeInfo TimeInfo { get; set; }
-
-        [DataMember(Name = "documentInfo")]
-        public DocumentInfo DocumentInfo { get; set; }
-
-        [DataMember(Name = "layers")]
-        public List<LayerDetails> Layers { get; set; }
-
-        [DataMember(Name = "tables")]
-        public List<TableDetails> Tables { get; set; }
-    }
-
-    [DataContract]
-    public class TileInfo
-    {
-	    [DataMember(Name = "rows")]
-	    public int Rows { get; set; }
-
-	    [DataMember(Name = "cols")]
-	    public int Cols { get; set; }
-
-	    [DataMember(Name = "dpi")]
-	    public int Dpi { get; set; }
-
-	    [DataMember(Name = "format")]
-	    public string Format { get; set; }
-
-	    [DataMember(Name = "compressionQuality")]
-	    public int CompressionQuality { get; set; }
-
-	    [DataMember(Name = "origin")]
-	    public Point Origin { get; set; }
-
-	    [DataMember(Name = "spatialReference")]
-	    public SpatialReference SpatialReference { get; set; }
-
-	    [DataMember(Name = "lods")]
-	    public List<Lod> Lods { get; set; }
-	}
+        [DataMember(Name = "lods")]
+        public List<Lod> Lods { get; set; }
+	  }
+    
     [DataContract]
     public class Lod
     {
-	    [DataMember(Name = "level")]
-	    public int Level { get; set; }
-
-	    [DataMember(Name = "resolution")]
-	    public double Resolution { get; set; }
-
-	    [DataMember(Name = "scale")]
-	    public double Scale { get; set; }
-    }
-
-
-	[DataContract]
-    public class TimeInfo
-    {
-        [DataMember(Name = "timeExtent")]
-        public List<long> TimeExtent { get; set; }
-
-        [DataMember(Name = "timeRelation")]
-        public string TimeRelation { get; set; }
-
-        [DataMember(Name = "defaultTimeInterval")]
-        public int DefaultTimeInterval { get; set; }
-
-        [DataMember(Name = "defaultTimeIntervalUnits")]
-        public string DefaultTimeIntervalUnits { get; set; }
-
-        [DataMember(Name = "defaultTimeWindow")]
-        public double DefaultTimeWindow { get; set; }
-
-        [DataMember(Name = "defaultTimeWindowUnits")]
-        public string DefaultTimeWindowUnits { get; set; }
-
-        [DataMember(Name = "hasLiveData")]
-        public bool HasLiveData { get; set; }
-    }
-
-    [DataContract]
-    public class DocumentInfo
-    {
-        [DataMember(Name = "title")]
-        public string Title { get; set; }
-
-        [DataMember(Name = "author")]
-        public string Author { get; set; }
-
-        [DataMember(Name = "comments")]
-        public string Comments { get; set; }
-
-        [DataMember(Name = "subject")]
-        public string Subject { get; set; }
-
-        [DataMember(Name = "category")]
-        public string Category { get; set; }
-
-        [DataMember(Name = "antialiasingMode")]
-        public string AntialiasingMode { get; set; }
-
-        [DataMember(Name = "textAntialiasingMode")]
-        public string TextAntialiasingMode { get; set; }
-
-        [DataMember(Name = "keywords")]
-        public string Keywords { get; set; }
-    }
-
-    [DataContract]
-    public class LayerDetails
-    {
-        [DataMember(Name = "id")]
-        public int Id { get; set; }
-
-        [DataMember(Name = "name")]
-        public string Name { get; set; }
-
-        [DataMember(Name = "parentLayerId")]
-        public int? ParentLayerId { get; set; }
-
-        [DataMember(Name = "defaultVisibility")]
-        public bool? DefaultVisibility { get; set; }
-
-        [DataMember(Name = "subLayerIds")]
-        public IEnumerable<int> SubLayerIds { get; set; }
-
-        [DataMember(Name = "minScale")]
-        public double? MinimumScale { get; set; }
-
-        [DataMember(Name = "maxScale")]
-        public double? MaximumScale { get; set; }
-
-        [IgnoreDataMember]
-        public bool IsGroupLayer { get { return SubLayerIds != null && SubLayerIds.Any() && SubLayerIds.FirstOrDefault() > -1; } }
-    }
-
-    [DataContract]
-    public class TableDetails
-    {
-        [DataMember(Name = "id")]
-        public int Id { get; set; }
-
-        [DataMember(Name = "name")]
-        public string Name { get; set; }
-    }
-}
->>>>>>> 382e5fd2
+        [DataMember(Name = "level")]
+        public int Level { get; set; }
+
+        [DataMember(Name = "resolution")]
+        public double Resolution { get; set; }
+
+        [DataMember(Name = "scale")]
+        public double Scale { get; set; }
+    }    
+}